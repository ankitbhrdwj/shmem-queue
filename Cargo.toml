[package]
name = "shmem-queue"
version = "0.1.0"
authors = ["Ankit Bhardwaj <bhrdwj.ankit@gmail.com>"]
edition = "2018"
license = "MIT OR Apache-2.0"
readme = "README.md"

# See more keys and their definitions at https://doc.rust-lang.org/cargo/reference/manifest.html

[[bin]]
name = "bench"
path = "benches/bench.rs"

[profile.dev]
opt-level = 3

[dependencies]
log = "0.4.0"
libc = "0.2.109"
cstr_core = "0.2.4"

[dev-dependencies]
<<<<<<< HEAD
nix = "0.25.0"
env_logger = "0.9.0"

[features]
default = ["mpsc"]
spsc = []
mpsc = []
=======
nix = "0.26.2"
env_logger = "0.9.0"
>>>>>>> be981765
<|MERGE_RESOLUTION|>--- conflicted
+++ resolved
@@ -21,15 +21,10 @@
 cstr_core = "0.2.4"
 
 [dev-dependencies]
-<<<<<<< HEAD
-nix = "0.25.0"
+nix = "0.26.2"
 env_logger = "0.9.0"
 
 [features]
 default = ["mpsc"]
 spsc = []
-mpsc = []
-=======
-nix = "0.26.2"
-env_logger = "0.9.0"
->>>>>>> be981765
+mpsc = []